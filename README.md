
# Battery Discharge Calculator

Author: Stefan Damkjar

Date: 19-May-2023


Copyright 2023 Stefan Damkjar

Licensed under the Apache License, Version 2.0 (the "License");
you may not use this file except in compliance with the License.
You may obtain a copy of the License at

    http://www.apache.org/licenses/LICENSE-2.0

Unless required by applicable law or agreed to in writing, software
distributed under the License is distributed on an "AS IS" BASIS,
WITHOUT WARRANTIES OR CONDITIONS OF ANY KIND, either express or implied.
See the License for the specific language governing permissions and
limitations under the License.

## Description
This project estimates battery discharge characteristics using interpolation techniques on available discharge curves. It calculates energy change based on discharge rate, temperature, initial and final voltage. Supports various battery pack configurations.

<div style="text-align:center"><img src ="Battery_Discharge_Curves.png" width="600"></div>
<div style="text-align:center"><font color="grey"><i>Figure. 1: Battery discharge curves from the NanoAvionics Battery Pack Datasheet</i></font></div><p></p>

## Usage
1. Make sure the files are present in your working directory in matlab.
2. Call the functions from your MATLAB script or command window by providing the required inputs.

## Files
- `interpolate_discharge_curve.m`: Interpolates the discharge curve based on the discharge rate and temperature.
- `calculate_energy_change.m`: Calculates the net change in energy stored in a battery based on the discharge rate, temperature, initial voltage, final voltage, and battery pack configuration.
- `dischargeCurves.mat`: Contains the data for the available discharge curves, extracted from the NanoAvionics Battery Pack datasheet.

## Interpolate Discharge Curve
Interpolates the discharge curve based on the discharge rate coefficient and temperature.

The `interpolate_discharge_curve` function takes the following inputs:

* `discharge_rate`: The desired discharge rate coefficient of the battery (0.2 to 2). A value of 2 indicates a discharge rate of 2C where C indicates the capacity of the battery divided by 1 hour. For example, for a battery with 3 Ah capacity, a discharge rate of 2C means the battery is supplying 6 A.
* `temperature`: The temperature at which the battery is discharged, specified in degrees Celsius (-20 degC to +40 degC).

The function uses interpolation techniques to estimate the discharge curve of the battery for the given discharge rate and temperature using the discharge curves stored in the dischargeCurves.mat file. It finds the two nearest discharge curves from the available data and performs linear interpolation to calculate the voltage for the specified discharge rate and temperature.

The output of the function is a structure that contains the interpolated discharge curve, including the discharged capacity (in mAh) and the corresponding voltage (in V).

<<<<<<< HEAD
### Example usage:
```matlab
=======
### Example Usage:
```
>>>>>>> 5e613607
discharge_rate = 1.5;               % Desired discharge rate
temperature = 10;                   % Desired temperature in degC

interpolated_curve = interpolate_discharge_curve(discharge_rate, temperature);

% Plot the interpolated discharge curve
plot(interpolated_curve.Discharged_Capacity_mAh, interpolated_curve.Voltage_V);
xlabel('Discharged Capacity (mAh)');
ylabel('Voltage (V)');
title('Interpolated Discharge Curve');
```

## Calculate Energy Change
Calculates the net change in energy stored in a battery based on the discharge rate, temperature, initial voltage, final voltage, and battery pack configuration.

The `calculate_energy_change` function takes the following inputs:

* `discharge_rate`: The desired discharge rate coefficient of the battery (0.2 to 2). A value of 2 indicates a discharge rate of 2C where C indicates the capacity of the battery divided by 1 hour. For example, for a battery with 3 Ah capacity, a discharge rate of 2C means the battery is supplying 6 A.
* `temperature`: The temperature at which the battery is discharged, specified in degrees Celsius (-20 degC to +40 degC).
* `initial_voltage`: The initial voltage of the battery (must be within the range of the discharge curves).
* `final_voltage`: The final voltage of the battery (must be within the range of the discharge curves).
* `pack_config`: (Optional) The configuration of the battery pack (e.g., "2s2p" for a 2-series 2-parallel configuration).

The function then uses the discharge rate and temperature to interpolate the discharge curve for the specific battery. It calculates the net change in energy stored in the battery by integrating the area under the interpolated discharge curve between the initial and final voltages. The function takes into account the battery pack configuration to determine the correct capacity for the calculations.

The output of the function is the net change in energy stored in the battery, in unit of watt-hours, which represents the difference in energy between the initial and final states of the battery after the specified discharge.

Note: The `interpolate_discharge_curve` function is used internally by `calculate_energy_change.m` to obtain the interpolated discharge curve for the given discharge rate and temperature.

<<<<<<< HEAD
### Example usage:
```matlab
=======
### Example Usage:
```
>>>>>>> 5e613607
discharge_rate = 1.5;               % Desired discharge rate
temperature = 10;                   % Desired temperature in degC
initial_voltage = 3.7;              % Initial voltage of the battery
final_voltage = 3.3;                % Final voltage of the battery
pack_config = '1s2p';               % Battery pack configuration

energy_change = calculate_energy_change(discharge_rate, temperature, initial_voltage, final_voltage, pack_config);
```<|MERGE_RESOLUTION|>--- conflicted
+++ resolved
@@ -47,13 +47,8 @@
 
 The output of the function is a structure that contains the interpolated discharge curve, including the discharged capacity (in mAh) and the corresponding voltage (in V).
 
-<<<<<<< HEAD
-### Example usage:
+### Example Usage:
 ```matlab
-=======
-### Example Usage:
-```
->>>>>>> 5e613607
 discharge_rate = 1.5;               % Desired discharge rate
 temperature = 10;                   % Desired temperature in degC
 
@@ -83,13 +78,8 @@
 
 Note: The `interpolate_discharge_curve` function is used internally by `calculate_energy_change.m` to obtain the interpolated discharge curve for the given discharge rate and temperature.
 
-<<<<<<< HEAD
-### Example usage:
+### Example Usage:
 ```matlab
-=======
-### Example Usage:
-```
->>>>>>> 5e613607
 discharge_rate = 1.5;               % Desired discharge rate
 temperature = 10;                   % Desired temperature in degC
 initial_voltage = 3.7;              % Initial voltage of the battery
